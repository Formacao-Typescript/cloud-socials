--- conflicted
+++ resolved
@@ -1,56 +1,42 @@
-<<<<<<< HEAD
-import { LinkedinClient, LinkedinShareInputSchema } from '../clients/Linkedin.ts'
-import { appConfig } from '../config.ts'
-=======
 import { LinkedinClient, LinkedinMediaTypes } from '../clients/LinkedinClient.ts'
 import { appConfig } from '../config.ts'
 import { LinkedInController } from '../controllers/LinkedInController.ts'
->>>>>>> ac2c18aa
 import { openKv } from '../data/db.ts'
 import { oak, z } from '../deps.ts'
 import validateBody from '../middlewares/zodValidationMiddleware.ts'
 
-<<<<<<< HEAD
-const linkedin = new oak.Router().prefix('/linkedin')
-
-const db = await openKv()
-const client = new LinkedinClient(appConfig, db)
-
-linkedin.get('/oauth/login', (ctx) => {
-	const loginUrl = client.loginUrl
-=======
 const LinkedinMediaAssetInputSchema = z.object({
-	type: z.enum([LinkedinMediaTypes.IMAGE, LinkedinMediaTypes.DOCUMENT, LinkedinMediaTypes.VIDEO]),
-	source: z.string().url(),
-	title: z.string().max(100),
+  type: z.enum([LinkedinMediaTypes.IMAGE, LinkedinMediaTypes.DOCUMENT, LinkedinMediaTypes.VIDEO]),
+  source: z.string().url(),
+  title: z.string().max(100)
 })
 export type LinkedinMediaAssetInput = z.infer<typeof LinkedinMediaAssetInputSchema>
 
 const LinkedinMediaArticleInputSchema = z.object({
-	type: z.literal(LinkedinMediaTypes.ARTICLE),
-	source: z.string().url(),
-	thumbnail: z.string().url().optional(),
-	title: z.string().max(100).optional(),
-	description: z.string().max(300).optional(),
+  type: z.literal(LinkedinMediaTypes.ARTICLE),
+  source: z.string().url(),
+  thumbnail: z.string().url().optional(),
+  title: z.string().max(100).optional(),
+  description: z.string().max(300).optional()
 })
 export type LinkedinMediaArticleInput = z.infer<typeof LinkedinMediaArticleInputSchema>
 
 const LinkedinMediaSchema = z.discriminatedUnion('type', [
-	LinkedinMediaArticleInputSchema,
-	LinkedinMediaAssetInputSchema,
+  LinkedinMediaArticleInputSchema,
+  LinkedinMediaAssetInputSchema
 ])
 export type LinkedinMediaInput = z.infer<typeof LinkedinMediaSchema>
 
 const LinkedinShareInputSchema = z.object({
-	text: z.string().max(3000),
-	media: LinkedinMediaSchema.optional(),
-	comments: z
-		.array(
-			z.object({
-				text: z.string().max(3000),
-			}),
-		)
-		.optional(),
+  text: z.string().max(3000),
+  media: LinkedinMediaSchema.optional(),
+  comments: z
+    .array(
+      z.object({
+        text: z.string().max(3000)
+      })
+    )
+    .optional()
 })
 export type LinkedinShareInput = z.infer<typeof LinkedinShareInputSchema>
 
@@ -60,103 +46,71 @@
 const controller = new LinkedInController(appConfig, db, client)
 
 linkedin.get('/oauth/login', (ctx) => {
-	const loginUrl = controller.loginUrl
->>>>>>> ac2c18aa
-	ctx.response.body = loginUrl
+  const loginUrl = controller.loginUrl
+  ctx.response.body = loginUrl
 
-	if (!ctx.request.url.searchParams.has('urlOnly')) {
-		ctx.response.headers.set('Location', loginUrl)
-		ctx.response.status = 302
-	}
-<<<<<<< HEAD
-=======
-
->>>>>>> ac2c18aa
-	return
+  if (!ctx.request.url.searchParams.has('urlOnly')) {
+    ctx.response.headers.set('Location', loginUrl)
+    ctx.response.status = 302
+  }
+  return
 })
 
 linkedin.get('/oauth/callback', async (ctx) => {
-	const params = ctx.request.url.searchParams
+  const params = ctx.request.url.searchParams
 
-	if (params.has('error')) {
-		throw oak.createHttpError(400, 'Error from Linkedin', {
-			cause: {
-				error: params.get('error'),
-				error_description: decodeURIComponent(params.get('error_description')!),
-			},
-		})
-	}
+  if (params.has('error')) {
+    throw oak.createHttpError(400, 'Error from Linkedin', {
+      cause: {
+        error: params.get('error'),
+        error_description: decodeURIComponent(params.get('error_description')!)
+      }
+    })
+  }
 
-	const code = params.get('code')
-	const state = params.get('state')
+  const code = params.get('code')
+  const state = params.get('state')
 
-	if (!code || !state) {
-		throw oak.createHttpError(422, 'Missing code or state')
-	}
+  if (!code || !state) {
+    throw oak.createHttpError(422, 'Missing code or state')
+  }
 
-<<<<<<< HEAD
-	const csrfMatch = await client.matchState(state)
-=======
-	const csrfMatch = await controller.validateNonce(state)
->>>>>>> ac2c18aa
-	if (!csrfMatch) {
-		throw oak.createHttpError(401, 'Invalid state')
-	}
+  const csrfMatch = await controller.validateNonce(state)
+  if (!csrfMatch) {
+    throw oak.createHttpError(401, 'Invalid state')
+  }
 
-<<<<<<< HEAD
-	const data = await client.exchangeAccessToken(code, state)
-	if (data) {
-		await client.saveAccessToken(data)
-		await client.validateAccessToken()
-	}
-=======
-	await controller.exchangeAccessToken(code, state)
->>>>>>> ac2c18aa
+  await controller.exchangeAccessToken(code, state)
 
-	ctx.response.status = 200
-	ctx.response.body = {
-		status: 'ok',
-		message: 'Logged in successfully',
-	}
+  ctx.response.status = 200
+  ctx.response.body = {
+    status: 'ok',
+    message: 'Logged in successfully'
+  }
 })
 
 linkedin.get('/oauth/tokens', async (ctx) => {
-<<<<<<< HEAD
-	await client.validateAccessToken()
-=======
-	await controller.validateAccessToken()
->>>>>>> ac2c18aa
-	ctx.response.status = 200
-	ctx.response.body = {
-		status: 'ok',
-		message: 'Token is valid',
-	}
+  await controller.validateAccessToken()
+  ctx.response.status = 200
+  ctx.response.body = {
+    status: 'ok',
+    message: 'Token is valid'
+  }
 })
 
 linkedin.post(
-	'/',
-	validateBody(LinkedinShareInputSchema),
-<<<<<<< HEAD
-	async (ctx: oak.Context<{ validatedBody: z.infer<typeof LinkedinShareInputSchema> }>) => {
-		await client.validateAccessToken()
+  '/',
+  validateBody(LinkedinShareInputSchema),
+  async (ctx: oak.Context<{ validatedBody: LinkedinShareInput }>) => {
+    await controller.validateAccessToken()
 
-		const response = await client.sharePost(ctx.state.validatedBody)
+    const response = await controller.sharePost(ctx.state.validatedBody)
 
-		ctx.response.status = 201
-		ctx.response.body = response
-		ctx.response.headers.set('Location', `https://www.linkedin.com/feed/update/${response.postUrn}`)
-=======
-	async (ctx: oak.Context<{ validatedBody: LinkedinShareInput }>) => {
-		await controller.validateAccessToken()
-
-		const response = await controller.sharePost(ctx.state.validatedBody)
-
-		ctx.response.status = 201
-		ctx.response.body = response
-		ctx.response.headers.set('Location', response.postUrl)
->>>>>>> ac2c18aa
-		ctx.response.headers.set('X-LinkedIn-Post-URN', response.postUrn)
-	},
+    ctx.response.status = 201
+    ctx.response.body = response
+    ctx.response.headers.set('Location', response.postUrl)
+    ctx.response.headers.set('X-LinkedIn-Post-URN', response.postUrn)
+  }
 )
 
 export default linkedin